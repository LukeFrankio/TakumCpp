#pragma once

#include <cstddef>
#include <cstdint>
#include <array>
#include <bitset>
#include <type_traits>
#include <bit>
#include <optional>
#if __cplusplus >= 202302L
#include <expected>
#else
#include <variant>  // Fallback shim if needed, but use optional for now
#endif

#include "takum/internal/ref/tau_ref.h"
#include <cmath>
#include <limits>
#include <algorithm>

/**
 * @file core.h
 * @brief Core definitions for the Takum numeric type family.
 *
 * This header provides the parametric fixed-bit-width "takum" type template
 * that represents a logarithmic-like numeric encoding (Phase2 reference
 * implementation). It also provides small helpers and an error type used by
 * the optional/expected-style accessors.
 *
 * The implementation intentionally documents places that are placeholders
 * for future multi-word support.
 */

/**
 * @namespace takum
 * @brief Core namespace for the Takum logarithmic numeric format library.
 *
 * This namespace contains the main `takum<N>` template class and supporting
 * utilities for working with tapered logarithmic number formats. The library
 * provides a parametric implementation supporting bit widths from 2 to 256 bits.
 *
 * Key components:
 * - `takum<N>`: The main numeric type template
 * - `takum_error`: Error type for safe operations  
 * - `takum_floating_point`: Concept for takum-like types
 * - Encoding/decoding functions following the reference specification
 *
 * @note All operations handle the special NaR (Not-a-Real) value following
 *       the specification's propagation rules.
 */
namespace takum {

/**
 * @struct takum_error
 * @brief Lightweight error value returned by expected/optional helpers.
 *
 * Used to indicate domain/representation errors when converting or operating
 * on `takum` values. The `message` pointer is optional and may be nullptr.
 */
struct takum_error {
    /// Broad classification of the error.
    enum class Kind { DomainError, Overflow, Underflow, InvalidOperation, Inexact, Internal } kind;
    /// Optional NUL-terminated explanatory string.
    const char* message = nullptr;
};

// Concept mirroring std::floating_point for takum<N> (arithmetic disabled until ready)
template <typename T>
/**
 * @concept takum_floating_point
 * @brief Minimal concept describing the takum-like public API used by the
 * library and tests.
 *
 * Types satisfying this concept must provide comparable semantics, a
 * conversion to host `double`, and a way to test for the special `NaR`
 * (Not-a-Real) value.
 *
 * This is intentionally lightweight — it mirrors the methods used in tests
 * and utilities.
 *
 * The type must be a complete type (sizeof(T) > 0).
 */
concept takum_floating_point = requires(T t) {
    { t < t } -> std::convertible_to<bool>;
    { t == t } -> std::convertible_to<bool>;
    { t.to_double() } -> std::convertible_to<double>;
    { t.is_nar() } -> std::convertible_to<bool>;
} && sizeof(T) > 0; // Ensure complete type

template <size_t N>
/**
 * @brief Configurable-width Takum numeric type.
 *
 * The `takum<N>` template provides an N-bit logarithmic-like numeric value
 * with a special NaR (Not-a-Real) encoding. The implementation uses an
 * underlying integer or array-of-uint64_t storage depending on `N`.
 *
 * @tparam N Bit width in bits; supported range is 2..256 (static_assert enforces this).
 */
struct takum {
    static_assert(N >= 2 && N <= 256, "takum: supported bit widths 2..256 for now");

    /// Underlying storage type chosen based on the width `N`.
    using storage_t = std::conditional_t<(N <= 32), uint32_t,
                      std::conditional_t<(N <= 64), uint64_t, std::array<uint64_t, (N+63)/64>>>;

    /// Raw storage containing the N-bit pattern (valid bits are in the low N bits).
    storage_t storage{};

    /**
     * @brief Default constructs a zero-valued `takum`.
     *
     * The default is noexcept and initializes the storage to the zero pattern.
     */
    constexpr takum() noexcept = default;

    /**
     * @brief Construct the canonical NaR (Not-a-Real) pattern.
     *
     * @return A `takum` value representing NaR.
     * @note The canonical NaR is represented by the sign bit set and all
     *       other bits zero in this reference implementation.
     */
    static takum nar() noexcept {
        takum t{};
        if constexpr (N <= 64) {
            uint64_t pat = 1ULL << (N - 1);  // Only sign bit set for NaR per spec
            t.storage = static_cast<storage_t>(pat);
        } else {
            // For large N, set only the sign bit (MSB)
            size_t msb_word = (N - 1) / 64;
            size_t msb_bit = (N - 1) % 64;
            t.storage[msb_word] = 1ULL << msb_bit;
            // Ensure other words are zero (already default)
        }
        return t;
    }

    /**
     * @brief Test whether the value is NaR.
     *
     * @return true if this value is the canonical NaR pattern.
     */
    bool is_nar() const noexcept {
        if constexpr (N <= 64) {
            uint64_t w = uint64_t(storage);
            uint64_t pat = 1ULL << (N - 1);  // Only sign bit set for NaR
            return w == pat;
        } else {
            // Check only sign bit (MSB) set, all else zero
            size_t msb_word = (N - 1) / 64;
            size_t msb_bit = (N - 1) % 64;
            uint64_t expected = 1ULL << msb_bit;
            if (storage[msb_word] != expected) return false;
            for (size_t i = 0; i < storage.size(); ++i) {
                if (i != msb_word && storage[i] != 0) return false;
            }
            return true;
        }
    }

    /**
     * @name Comparison operators
     * These operators implement a total order where NaR is considered the
     * smallest element and all real values are ordered monotonically.
     */
    //@{
    bool operator==(const takum& other) const noexcept {
        if (is_nar() && other.is_nar()) return true;
        if (is_nar() || other.is_nar()) return false;
        return storage == other.storage;  // Bitwise equal for reals
    }

    /**
     * @brief Total-order less-than comparison.
     *
     * NaR is ordered below any real value. For real values the comparison is
     * implemented as a signed integer comparison of the N-bit pattern (with
     * sign extension) for monotonicity.
     */
    bool operator<(const takum& other) const noexcept {
        if (is_nar() || other.is_nar()) {
            return is_nar() && !other.is_nar();
        }
        // Both real: signed integer compare with sign extension for N bits
        if constexpr (N > 64) {
            // Multi-word signed compare: perform sign-aware lexicographic compare
            // Words are stored little-endian (word 0 is least-significant). Determine
            // the index and bit of the sign and perform comparison starting from
            // the most-significant word.
            size_t words = storage.size();
            // compute msb word index
            size_t msb_word = (N - 1) / 64;
            // Sign bits assumed stored in msb_word at position msb_bit
            uint64_t self_msw = storage[msb_word];
            uint64_t other_msw = other.storage[msb_word];
            // Signed compare by lexicographic order with top word sign extension
            for (size_t wi = msb_word + 1; wi-- > 0;) {
                uint64_t a = storage[wi];
                uint64_t b = other.storage[wi];
                if (a == b) {
                    if (wi == 0) break;
                    continue;
                }
                // For the top word, perform signed comparison limited to used bits
                if (wi == msb_word) {
                    int used_bits = ((N - 1) % 64) + 1;
                    uint64_t mask = (used_bits == 64) ? ~0ULL : ((1ULL << used_bits) - 1ULL);
                    uint64_t a_top = a & mask;
                    uint64_t b_top = b & mask;
                    // sign-extend to 128-bit conceptual: compare as signed of used_bits
                    int64_t a_signed = static_cast<int64_t>( (a_top << (64 - used_bits)) ) >> (64 - used_bits);
                    int64_t b_signed = static_cast<int64_t>( (b_top << (64 - used_bits)) ) >> (64 - used_bits);
                    return a_signed < b_signed;
                }
                // full-word unsigned comparison suffices for lower words
                return a < b ? true : false;
            }
            return false; // equal
        } else {
            // Explicit sign extension for monotonic comparison (Gustafson criterion 6).
            // Treat the low N bits as a signed integer by shifting to MSB and arithmetic right shift.
            int64_t self_signed = static_cast<int64_t>(static_cast<uint64_t>(storage) << (64 - N)) >> (64 - N);
            int64_t other_signed = static_cast<int64_t>(static_cast<uint64_t>(other.storage) << (64 - N)) >> (64 - N);
            return self_signed < other_signed;
        }
    }

    bool operator<=(const takum& other) const noexcept { return !(other < *this); }
    bool operator>(const takum& other) const noexcept { return other < *this; }
    bool operator>=(const takum& other) const noexcept { return !(*this < other); }
    bool operator!=(const takum& other) const noexcept { return !(*this == other); }
    //@}

    /**
     * @brief Bitwise complement of the N-bit pattern (masked to N bits).
     */
    takum operator~() const noexcept {
        takum res;
        if constexpr (std::is_integral_v<storage_t>) {
            uint64_t w = ~uint64_t(storage);
            w &= nbit_mask();
            res.storage = static_cast<storage_t>(w);
        } else {
            for (size_t i = 0; i < res.storage.size(); ++i) res.storage[i] = ~storage[i];
            mask_to_N(res.storage);
        }
        return res;
    }



    /**
     * @brief Smallest positive representable non-zero value (pattern with LSB=1).
     */
    static takum minpos() noexcept {
        takum r;
        if constexpr (std::is_integral_v<storage_t>) {
            r.storage = 1; // LSB set → minimal magnitude
        } else {
            r.storage.fill(0);
            r.storage[0] = 1;
        }
        return r;
    }

    /**
     * @brief Test whether the numeric sign bit is set (value negative).
     * @return true if the sign bit (MSB) is 1.
     */
    bool signbit() const noexcept {
        if constexpr (std::is_integral_v<storage_t>) {
            return (storage >> (N - 1)) & 1;
        } else {
            size_t msb_word = (N - 1) / 64;
            size_t msb_bit  = (N - 1) % 64;
            return (storage[msb_word] >> msb_bit) & 1ULL;
        }
    }

    /**
     * @brief Unary negation: flips the sign bit. NaR is its own negation.
     */
    takum operator-() const noexcept {
        if (is_nar()) return *this; // NaR is its own negation.
        
        takum res = *this;
        if constexpr (N <= 64) {
            // XOR with a mask for the sign bit (bit N-1)
            res.storage ^= (storage_t(1) << (N - 1));
        } else {
            // For multi-word, XOR the sign bit in the highest word
            size_t msb_word = (N - 1) / 64;
            size_t msb_bit_in_word = (N - 1) % 64;
            res.storage[msb_word] ^= (uint64_t(1) << msb_bit_in_word);
        }
        return res;
    }

    /**
     * @brief Compute the reciprocal in the reference codec.
     *
     * Returns NaR for NaR or zero input. This implements the simple bitwise
     * inverse-plus-one rule used by the Phase2 reference codec.
     */
    takum reciprocal() const noexcept {
        if (is_nar()) return nar();

        // Zero → NaR
        if constexpr (std::is_integral_v<storage_t>) {
            if (storage == 0) return nar();
        } else {
            bool all_zero = true;
            for (auto w : storage) if (w != 0) { all_zero = false; break; }
            if (all_zero) return nar();
        }

        takum res;

        if constexpr (N <= 64) {
            uint64_t bits = uint64_t(storage);

            // Reciprocal core: ~bits + 1 (mod 2^N)
            bits = (~bits + 1ULL) & ((N == 64) ? ~0ULL : ((1ULL << N) - 1ULL));

            // *** Fix: flip sign bit back ***
            bits ^= (1ULL << (N - 1));

            res.storage = static_cast<storage_t>(bits);
        } else {
            // multiword version
            for (size_t i = 0; i < res.storage.size(); ++i) res.storage[i] = ~storage[i];

            // +1 with carry
            bool carry = true;
            for (size_t i = 0; i < res.storage.size() && carry; ++i) {
                uint64_t prev = res.storage[i];
                res.storage[i] = prev + 1ULL;
                carry = (res.storage[i] == 0ULL);
            }

            // mask top word to N bits
            size_t msb_word = (N - 1) / 64;
            size_t used_bits = (N - 1) % 64 + 1;
            uint64_t mask = (used_bits == 64) ? ~0ULL : ((1ULL << used_bits) - 1ULL);
            res.storage[msb_word] &= mask;
            for (size_t i = msb_word + 1; i < res.storage.size(); ++i) res.storage[i] = 0;

            // *** Fix: flip sign bit back ***
            res.storage[msb_word] ^= (1ULL << ((N - 1) % 64));
        }

        return res;
    }

    /**
     * @brief Return raw storage bits.
     * @return The underlying storage value(s) containing the N-bit pattern.
     */
    storage_t raw_bits() const noexcept { return storage; }

    /**
     * @brief Create a `takum` from raw storage bits without validation.
     * @param bits Raw storage bits (low N bits are used).
     */
    static takum from_raw_bits(storage_t bits) noexcept {
        takum t{};
        t.storage = bits;
        return t;
    }

    

#if __cplusplus >= 202302L
    /**
     * @brief Convert to std::expected, returning unexpected on NaR.
     */
    std::expected<takum, takum_error> to_expected() const noexcept {
        if (is_nar()) return std::unexpected(takum_error{takum_error::Kind::InvalidOperation, "NaR"});
        return *this;
    }
#else
    /**
     * @brief Convert to optional (nullopt if NaR) for pre-C++23 builds.
     */
    std::optional<takum> to_expected() const noexcept {
        if (is_nar()) return std::nullopt;
        return *this;
    }
#endif

    /**
     * @brief Return a bitset view useful for debugging and tests.
     * @return std::bitset<N> where bit 0 is the least-significant stored bit.
     */
    std::bitset<N> debug_view() const noexcept {
        std::bitset<N> b;
        if constexpr (N <= 64) {
            uint64_t w = uint64_t(storage);
            for (size_t i = 0; i < N; ++i) if (w & (uint64_t(1) << i)) b.set(i);
        } else {
            // pack from storage words (little-endian words)
            size_t pos = 0;
            for (uint64_t word : storage) {
                for (size_t i = 0; i < 64 && pos < N; ++i, ++pos) if (word & (uint64_t(1) << i)) b.set(pos);
            }
        }
        return b;
    }

    /**
     * @brief Test whether the value represents zero.
     * @return true if all bits in the storage are zero
     * @note Zero is represented by all bits being zero in the takum format
     */
    bool is_zero() const noexcept {
        if constexpr (N <= 64) return uint64_t(storage) == 0ULL;
        else {
            for (size_t i = 0; i < storage.size(); ++i) if (storage[i] != 0ULL) return false;
            return true;
        }
    }

    /**
     * @brief Convert a host `double` into the reference takum bit pattern.
     * @param x Input double.
     */
    explicit takum(double x) noexcept {
        storage = takum::encode_from_double(x);
    }

    /**
     * @brief Convert this takum value to host `double` using the reference codec.
     * @return Approximate `double` value; NaR converts to quiet NaN.
     */
    double to_double() const noexcept {
        return takum::decode_to_double(storage);
    }

    /**
     * @brief Extract the exact internal logarithmic value ℓ = (-1)^S * (c + m).
     *
     * Useful for diagnostics: returns the characteristic+mantissa with sign
     * applied. For NaR this returns NaN.
     */
    double get_exact_ell() const noexcept {
        // Use decode helper that works for any N; return NaN for NaR
        // For very large N we still provide a double diagnostic only.
        if (is_zero()) return 0.0;
        // Use high-precision decode where available for N<=64
        if constexpr (N <= 64) {
            uint64_t bits = uint64_t(storage);
            // NaR check
            bool S = (bits >> (N - 1)) & 1ULL;
            uint64_t lower = bits & ((1ULL << (N - 1)) - 1ULL);
            if (S && lower == 0) return std::numeric_limits<double>::quiet_NaN();
        } else {
            // Check NaR pattern via is_nar()
            if (is_nar()) return std::numeric_limits<double>::quiet_NaN();
        }
        // Fallback: decode to double and then extract ell via log
        double v = to_double();
        if (!std::isfinite(v)) return std::numeric_limits<double>::quiet_NaN();
        long double abs_v = std::fabsl(v);
        long double ell = 2.0L * std::logl(abs_v);
        return static_cast<double>((v < 0) ? -ell : ell);
    }

    /**
     * @brief Generate the maximum finite positive storage pattern for this format.
     *
     * Constructs the bit pattern representing the largest representable positive
     * finite value in the takum<N> format. Used for determining dynamic range
     * and testing boundary conditions.
     *
     * @return uint64_t containing the maximum finite positive bit pattern
     * @note For N>64, returns placeholder value 0; full multi-word support pending
     */
    static uint64_t max_finite_storage() noexcept {
        if constexpr (N > 64) {
            // Placeholder for large N; full multi-word packing later
            return 0ULL;
        }
        size_t max_r = std::min<size_t>(7, N - 5);
        bool S = false;  // positive
        bool D = true;
        uint32_t R = static_cast<uint32_t>(max_r);  // r = R since D=1
        size_t p = N - 5 - max_r;
        uint64_t c_bits = (max_r == 0) ? 0ULL : ((1ULL << max_r) - 1ULL);
        uint64_t packed = (static_cast<uint64_t>(S) << (N - 1)) |
                          (static_cast<uint64_t>(D) << (N - 2)) |
                          (static_cast<uint64_t>(R) << (N - 5)) |
                          (c_bits << p);
        uint64_t m_max = (p > 0) ? ((1ULL << p) - 1ULL) : 0ULL;
        packed |= m_max;
        return packed;
    }
    
    /**
     * @brief Get the maximum representable ℓ value for this takum format.
     *
     * Returns the logarithmic value ℓ corresponding to the maximum finite
     * representable number in this format. Used for determining dynamic range.
     *
     * @return long double The maximum ℓ value (approximately ±255 for large N)
     * @note For N>64, uses specification bound of ±255
     * @note For smaller N, computed from the actual maximum finite pattern
     */
    static long double max_ell() noexcept {
        if constexpr (N > 64) {
            // For large N use the spec dynamic range bound: |ell| <= 255
            // (the tapered format limits ℓ to roughly ±255 in the reference spec).
            return 255.0L;
        } else {
            uint64_t bits = max_finite_storage();
            takum temp{};
            temp.storage = static_cast<storage_t>(bits);
            return static_cast<long double>(temp.get_exact_ell());
        }
    }

    /**
     * @brief Encode a host `double` into the takum bit pattern using the
     * reference encoding.
     *
     * This function packs S,D,R,C,M fields per the Phase2 reference
     * specification. Special cases: zero maps to zero; non-finite maps to NaR.
     *
     * For N<=64 the returned value is stored in a single integer; for larger
     * N the returned value is the multi-word storage_t.
     */
    static storage_t encode_from_double(double x) noexcept {
        if constexpr (N <= 64) {
            // Small-width path: build uint64_t then widen/copy
            uint64_t small = encode_from_double_u64(x);
            return static_cast<storage_t>(small);
        } else {
            // Multi-word: write the bit fields across the words using helpers.
            storage_t out{};
            out.fill(0);
            // If x is zero or non-finite the small path already encodes it in low bits
            // but we must still place fields at correct offsets across words.
            if (x == 0.0) return out;
            if (!std::isfinite(x)) { out = takum::nar().storage; return out; }

            bool S = std::signbit(x);
            long double abs_x = std::fabsl(x);
            long double ell = 2.0L * std::logl(abs_x);

            long double clamp_pos = max_ell();
            // Per spec: values outside representable dynamic range map to NaR
            if (ell > clamp_pos || ell < -clamp_pos) {
                out = takum::nar().storage;
                return out;
            }

            int64_t c = static_cast<int64_t>(std::floorl(ell));
            bool D = (c >= 0);
            int64_t abs_c = D ? c : -c;
            uint32_t r = (abs_c != 0)
                ? static_cast<uint32_t>(std::floorl(std::log2l(D ? abs_c + 1 : abs_c)))
                : 0;
            r = std::min<uint32_t>(7, r);
            uint32_t R = D ? r : (7U - r);

            uint64_t c_bits = 0ULL;
            if (r != 0) {
                if (D) c_bits = static_cast<uint64_t>(c - ((1ULL << r) - 1ULL));
                else c_bits = static_cast<uint64_t>(c + ((1ULL << (r+1)) - 1ULL));
            }

            long double m = ell - static_cast<long double>(c);
            if (m < 0.0L) m = 0.0L;
            if (m >= 1.0L) m = 0.999999L;

            size_t p = N - 5 - static_cast<size_t>(r);

            // Helper lambdas for multi-word bit writes
            auto write_bit = [&](storage_t &dst, size_t bit_index, bool val) {
                size_t wi = bit_index / 64;
                size_t bi = bit_index % 64;
                if constexpr (N <= 64) {
                    // not used here
                } else {
                    if (val) dst[wi] |= (1ULL << bi);
                    else dst[wi] &= ~(1ULL << bi);
                }
            };

            auto write_u64_at = [&](storage_t &dst, size_t bit_index, uint64_t value, size_t len) {
                // Write up to 64 bits of `value` starting at bit_index (LSB-first), crossing words.
                size_t remaining = len;
                size_t pos = 0;
                while (remaining > 0) {
                    size_t wi = bit_index / 64;
                    size_t bi = bit_index % 64;
                    size_t space = 64 - bi;
                    size_t take = std::min<size_t>(remaining, space);
                    uint64_t mask = (take == 64) ? ~0ULL : ((1ULL << take) - 1ULL);
                    uint64_t chunk = (value >> pos) & mask;
                    // clear destination bits then set
                    uint64_t dst_mask = ~(mask << bi);
                    dst[wi] &= dst_mask;
                    dst[wi] |= (chunk << bi);
                    bit_index += take;
                    pos += take;
                    remaining -= take;
                }
            };

            // Place S at N-1
            write_bit(out, N - 1, S);
            // D at N-2
            write_bit(out, N - 2, D);
            // R: 3 bits at positions [N-5 .. N-3]
            write_u64_at(out, N - 5, static_cast<uint64_t>(R), 3);
            // C bits: r bits at offset p
            if (r > 0) write_u64_at(out, p, c_bits, static_cast<size_t>(r));
            // M bits: write p bits representing fractional part m; generate bits sequentially
            long double frac = m;
            for (size_t i = 0; i < p; ++i) {
                frac *= 2.0L;
                bool bit = (frac >= 1.0L);
                if (bit) frac -= 1.0L;
                write_bit(out, i, bit);
            }

            // Mask top bits just in case
            mask_to_N(out);
            return out;
        }
    }

    /**
<<<<<<< HEAD
     * @brief Construct takum storage directly from sign and logarithmic value ℓ.
     *
     * This avoids converting via host double when the logarithmic value is
     * already known (Phase‑4 native encoder). Returns NaR for out-of-range ℓ
     * (|ℓ| > max_ell()) or when ℓ is NaN.
     */
    static takum from_ell(bool S, long double ell_ld) noexcept {
        // Handle NaR/NaN
        if (!std::isfinite((double)ell_ld)) return takum::nar();

        long double clamp_pos = max_ell();
        if (ell_ld > clamp_pos || ell_ld < -clamp_pos) return takum::nar();

        // Zero is represented by an all-zero pattern; interpret very small
        // negative ell as zero (user-level code should handle exact zeros).
        // Here, if ell is extremely negative, produce zero.
        if (ell_ld <= -1e300L) {
            return takum{}; // zero
        }

        if constexpr (N <= 64) {
            // Follow encode_from_double_u64 packing but use provided ell
            int64_t c = static_cast<int64_t>(std::floorl(ell_ld));
            bool D = (c >= 0);
            int64_t abs_c = D ? c : -c;
            uint32_t r = (abs_c != 0)
                ? static_cast<uint32_t>(std::floorl(std::log2l(D ? abs_c + 1 : abs_c)))
                : 0;
            r = std::min<uint32_t>(7, r);
            uint32_t R = D ? r : (7U - r);

            uint64_t c_bits = 0ULL;
            if (r != 0) {
                if (D) c_bits = static_cast<uint64_t>(c - ((1ULL << r) - 1ULL));
                else c_bits = static_cast<uint64_t>(c + ((1ULL << (r+1)) - 1ULL));
            }

            long double m = ell_ld - static_cast<long double>(c);
            if (m < 0.0L) m = 0.0L;
            if (m >= 1.0L) m = 0.999999L;

            size_t p = N - 5 - static_cast<size_t>(r);
            uint64_t m_bits = 0ULL;
            if (p > 0 && m > 0.0L) {
                long double m_power = std::ldexpl(1.0L, static_cast<int>(p));
                long double m_scaled_ld = m * m_power;
                m_bits = static_cast<uint64_t>(std::floorl(m_scaled_ld + 0.5L));
                uint64_t max_m = (p >= 64) ? ~0ULL : ((1ULL << p) - 1ULL);
                if (m_bits > max_m) m_bits = max_m;
            }

            uint64_t packed = (static_cast<uint64_t>(S) << (N - 1)) |
                              (static_cast<uint64_t>(D) << (N - 2)) |
                              (static_cast<uint64_t>(R) << (N - 5));
            packed |= (c_bits << p);
            packed |= m_bits;
            takum t{};
            t.storage = static_cast<storage_t>(packed);
            return t;
        } else {
            // Multi-word packing similar to encode_from_double multiword path
            storage_t out{};
            out.fill(0);

            bool D;
            int64_t c;
            {
                c = static_cast<int64_t>(std::floorl(ell_ld));
                D = (c >= 0);
            }
            int64_t abs_c = D ? c : -c;
            uint32_t r = (abs_c != 0)
                ? static_cast<uint32_t>(std::floorl(std::log2l(D ? abs_c + 1 : abs_c)))
                : 0;
            r = std::min<uint32_t>(7, r);
            uint32_t R = D ? r : (7U - r);

            uint64_t c_bits = 0ULL;
            if (r != 0) {
                if (D) c_bits = static_cast<uint64_t>(c - ((1ULL << r) - 1ULL));
                else c_bits = static_cast<uint64_t>(c + ((1ULL << (r+1)) - 1ULL));
            }

            long double m = ell_ld - static_cast<long double>(c);
            if (m < 0.0L) m = 0.0L;
            if (m >= 1.0L) m = 0.999999L;

            size_t p = N - 5 - static_cast<size_t>(r);

            auto write_bit = [&](storage_t &dst, size_t bit_index, bool val) {
                size_t wi = bit_index / 64;
                size_t bi = bit_index % 64;
                if (val) dst[wi] |= (1ULL << bi);
                else dst[wi] &= ~(1ULL << bi);
            };

            auto write_u64_at = [&](storage_t &dst, size_t bit_index, uint64_t value, size_t len) {
                size_t remaining = len;
                size_t pos = 0;
                while (remaining > 0) {
                    size_t wi = bit_index / 64;
                    size_t bi = bit_index % 64;
                    size_t space = 64 - bi;
                    size_t take = std::min<size_t>(remaining, space);
                    uint64_t mask = (take == 64) ? ~0ULL : ((1ULL << take) - 1ULL);
                    uint64_t chunk = (value >> pos) & mask;
                    uint64_t dst_mask = ~(mask << bi);
                    dst[wi] &= dst_mask;
                    dst[wi] |= (chunk << bi);
                    bit_index += take;
                    pos += take;
                    remaining -= take;
                }
            };

            // Place S at N-1
            write_bit(out, N - 1, S);
            // D at N-2
            write_bit(out, N - 2, D);
            // R: 3 bits at positions [N-5 .. N-3]
            write_u64_at(out, N - 5, static_cast<uint64_t>(R), 3);
            // C bits: r bits at offset p
            if (r > 0) write_u64_at(out, p, c_bits, static_cast<size_t>(r));
            // M bits: write p bits representing fractional part m; generate bits sequentially
            long double frac = m;
            for (size_t i = 0; i < p; ++i) {
                frac *= 2.0L;
                bool bit = (frac >= 1.0L);
                if (bit) frac -= 1.0L;
                write_bit(out, i, bit);
            }

            mask_to_N(out);
            takum t{};
            t.storage = out;
            return t;
        }
    }

    // Helper: existing encode that returns packed bits in uint64_t for N<=64
=======
     * @brief Helper to encode double to uint64_t for single-word takum formats.
     *
     * Optimized encoding path for N<=64 bit formats. Implements the full
     * S,D,R,C,M field packing per the reference specification equations.
     *
     * @param x Input double value to encode
     * @return uint64_t containing the packed N-bit takum representation
     * @note Only used for N<=64; larger formats use the multi-word encode path
     * @note Implements equations (14)-(24) from the reference specification
     */
>>>>>>> beb563ad
    static uint64_t encode_from_double_u64(double x) noexcept {
        if constexpr (N <= 64) {
            if (x == 0.0) return 0ULL; // Zero representation per eq. (24)
            if (!std::isfinite(x)) return static_cast<uint64_t>(takum::nar().storage);  // NaN/Inf → NaR per NaR convention in Def. 2

            bool S = std::signbit(x); // Sign bit per eq. (14)
            long double abs_x = std::fabsl(x);

            long double ell = 2.0L * std::logl(abs_x); // Logarithmic value ℓ = 2 * ln(|x|) for base √e, per eq. (23)

            // Clamp |ℓ| to representable range |ℓ| < 255 per eq. (23)
            long double clamp_pos = max_ell();
            if (ell > clamp_pos) ell = clamp_pos;
            if (ell < -clamp_pos) ell = -clamp_pos;

            // Decompose ℓ into characteristic c = floor(ℓ) and mantissa m = ℓ - c per eq. (19) and (22)
            int64_t c = static_cast<int64_t>(std::floorl(ell));
            bool D = (c >= 0); // Direction bit: positive if c >= 0 per eq. (15)
            int64_t abs_c = D ? c : -c;

            // Regime r per eq. (17): floor(log2(|c| + D))
            uint32_t r = (abs_c != 0)
                ? static_cast<uint32_t>(std::floorl(std::log2l(D ? abs_c + 1 : abs_c)))
                : 0;
            r = std::min<uint32_t>(7, r); // Clamp to max regime 7
            uint32_t R = D ? r : (7U - r); // Regime bits per eq. (16)

            // Characteristic bits C per eq. (18), c per eq. (19)
            uint64_t c_bits = 0ULL;
            if (r != 0) {
                if (D) {
                    c_bits = static_cast<uint64_t>(c - ((1ULL << r) - 1ULL)); // D=1 case
                } else {
                    c_bits = static_cast<uint64_t>(c + ((1ULL << (r+1)) - 1ULL)); // D=0 case
                }
            }

            // Mantissa m = fractional part of ℓ per eq. (22), p = N - 5 - r per eq. (20)
            long double m = ell - static_cast<long double>(c);
            if (m < 0.0L) m = 0.0L;
            if (m >= 1.0L) m = 0.999999L;  // avoid overflow in scaling

            size_t p = N - 5 - static_cast<size_t>(r);
            uint64_t m_bits = 0ULL;
            if (p > 0 && m > 0.0L) {
                long double m_power = std::ldexpl(1.0L, static_cast<int>(p));
                long double m_scaled_ld = m * m_power;
                m_bits = static_cast<uint64_t>(std::floorl(m_scaled_ld + 0.5L)); // Quantize m to p bits
                uint64_t max_m = (p >= 64) ? ~0ULL : ((1ULL << p) - 1ULL);
                if (m_bits > max_m) m_bits = max_m; // Clamp
            }

            // Pack bit fields into storage per Def. 2 bit layout: S D R C M
            uint64_t packed = (static_cast<uint64_t>(S) << (N - 1)) | // Sign
                              (static_cast<uint64_t>(D) << (N - 2)) | // Direction
                              (static_cast<uint64_t>(R) << (N - 5)); // Regime
            packed |= (c_bits << p); // Characteristic
            packed |= m_bits; // Mantissa
            return packed;
        } else {
            // For N>64 this helper is not used; provide a safe fallback
            return 0ULL;
        }
    }

private:
    /**
     * @brief Generate bit mask for N-bit values.
     * @return Mask with low N bits set to 1
     */
    static constexpr uint64_t nbit_mask() noexcept {
        if constexpr (N >= 64) return ~0ULL;
        else return (N == 64 ? ~0ULL : ((1ULL << N) - 1ULL));
    }

    /**
     * @brief Mask storage to exactly N bits, zeroing any excess bits.
     * @param s Storage reference to mask in-place
     */
    static void mask_to_N(storage_t& s) noexcept {
        if constexpr (N <= 64) {
            s = static_cast<storage_t>(uint64_t(s) & nbit_mask());
        } else {
            // Zero bits above N in the top word; lower words untouched.
            size_t msb_word = (N - 1) / 64;
            size_t used_bits_top = ((N - 1) % 64) + 1;
            uint64_t top_mask = (used_bits_top == 64) ? ~0ULL : ((1ULL << used_bits_top) - 1ULL);
            for (size_t i = msb_word + 1; i < s.size(); ++i) s[i] = 0; // safety
            s[msb_word] &= top_mask;
        }
    }

    /**
     * @brief Static helper to decode takum storage to double value.
     *
     * Unpacks the S,D,R,C,M fields per Definition 2 and computes the real value
     * using equation (24) from the specification. Handles both single-word and
     * multi-word storage formats.
     *
     * @param bits_storage The raw storage containing the N-bit takum pattern
     * @return double The decoded real value, or NaN for NaR patterns
     * @note This is the main decoding function used by to_double()
     */
    static double decode_to_double(const storage_t& bits_storage) noexcept {
        // Extract single-word bits for N<=64 to reuse previous logic
        if constexpr (N <= 64) {
            uint64_t bits = static_cast<uint64_t>(bits_storage);
            return decode_u64_to_double(bits);
        } else {
            // Multi-word decode: read fields across words using bit-access helpers.
            auto read_bit = [&](size_t bit_index) -> bool {
                size_t wi = bit_index / 64;
                size_t bi = bit_index % 64;
                return ((bits_storage[wi] >> bi) & 1ULL) != 0ULL;
            };

            auto read_u64_at = [&](size_t bit_index, size_t len) -> uint64_t {
                // Read up to 64 bits starting at bit_index (LSB-first)
                uint64_t acc = 0ULL;
                size_t remaining = len;
                size_t pos = 0;
                while (remaining > 0) {
                    size_t wi = bit_index / 64;
                    size_t bi = bit_index % 64;
                    size_t space = 64 - bi;
                    size_t take = std::min<size_t>(remaining, space);
                    uint64_t mask = (take == 64) ? ~0ULL : ((1ULL << take) - 1ULL);
                    uint64_t chunk = (bits_storage[wi] >> bi) & mask;
                    acc |= (chunk << pos);
                    bit_index += take;
                    pos += take;
                    remaining -= take;
                }
                return acc;
            };

            // Read sign and NaR/zero checks
            bool S = read_bit(N - 1);
            // Read lower (N-1) bits to check NaR or zero
            bool lower_all_zero = true;
            for (size_t i = 0; i < N - 1; ++i) if (read_bit(i)) { lower_all_zero = false; break; }
            if (S && lower_all_zero) return std::numeric_limits<double>::quiet_NaN();
            // If sign==0 and all lower bits zero, this is the zero pattern
            if (!S && lower_all_zero) return 0.0;

            bool D = read_bit(N - 2);
            uint32_t R = static_cast<uint32_t>(read_u64_at(N - 5, 3));
            uint32_t r = D ? R : (7U - R);
            size_t p = N - 5 - r;
            uint64_t c_bits = (r == 0) ? 0ULL : read_u64_at(p, static_cast<size_t>(r));

            int64_t c = 0;
            if (r == 0) c = 0;
            else {
                if (D) c = static_cast<int64_t>(((1ULL << r) - 1ULL) + c_bits);
                else c = static_cast<int64_t>(-((1LL << (r + 1)) ) + 1LL + static_cast<int64_t>(c_bits));
            }

            // Read mantissa bits individually to build fractional value m
            long double m = 0.0L;
            long double twopow = 0.5L;
            for (size_t i = 0; i < p; ++i) {
                if (read_bit(i)) m += twopow;
                twopow *= 0.5L;
            }

            long double ell = static_cast<long double>(c) + m;
            double value_sign = S ? -1.0 : 1.0;
            return value_sign * static_cast<double>(std::expl(ell * 0.5L));
        }
    }

    /**
     * @brief Helper function to decode single-word takum patterns to double.
     *
     * Optimized decode path for N<=64 bit formats. Unpacks S,D,R,C,M fields
     * from a uint64_t and computes the real value per equation (24).
     *
     * @param bits uint64_t containing the N-bit takum pattern
     * @return double The decoded value following the reference specification
     * @note Zero patterns return exactly 0.0, NaR patterns return quiet NaN
     */
    static double decode_u64_to_double(uint64_t bits) noexcept {
        if (bits == 0) return 0.0; // Zero per eq. (24)
        // NaR check: S=1 and D=R=C=M=0 per Def. 2
        bool S = (bits >> (N - 1)) & 1ULL; // Sign per eq. (14)
        uint64_t lower = bits & ((N >= 64) ? ~0ULL : ((1ULL << (N - 1)) - 1ULL));
        if (S && lower == 0) {
            return std::numeric_limits<double>::quiet_NaN(); // NaR per eq. (24)
        }
        // Extract D per eq. (15)
        bool D = (bits >> (N - 2)) & 1ULL;
        // Extract R per eq. (16), compute r per eq. (17)
        uint32_t R = ((bits >> (N - 5)) & 7ULL);
        uint32_t r = D ? R : (7U - R);
        // Extract C per eq. (18), compute c per eq. (19)
        uint64_t c_mask = (r == 0) ? 0ULL : (((1ULL << r) - 1ULL) << (N - 5 - r));
        uint64_t c_bits = (c_mask == 0ULL) ? 0ULL : ((bits & c_mask) >> (N - 5 - r));
        int64_t c = D
            ? (int64_t(((r == 0) ? 0ULL : ((1ULL << r) - 1ULL)) + c_bits)) // D=1 case eq. (19)
            : (int64_t(-((1LL << (r + 1))) + 1LL + static_cast<int64_t>(c_bits))); // D=0 case eq. (19)
        // p per eq. (20)
        size_t p = N - 5 - r;
        // Extract M per eq. (21), compute m per eq. (22)
        uint64_t m_bits = (p == 0) ? 0ULL : (bits & ((1ULL << p) - 1ULL));
        double m = (p > 0) ? (static_cast<double>(m_bits) * std::pow(2.0, -static_cast<int>(p))) : 0.0;

        // ℓ = c + m per eq. (23)
        double ell = static_cast<double>(c) + m;
        // value = (-1)^S * exp(ℓ / 2) = (-1)^S * √e ^ ℓ per eq. (24)
        double value_sign = S ? -1.0 : 1.0;
        return value_sign * std::exp(ell * 0.5);
    }
};

} // namespace takum

/**
 * @namespace std
 * @brief Standard library namespace extended with takum specializations.
 */
namespace std {

/**
 * @brief Specialization of std::numeric_limits for takum<N> types.
 *
 * Provides numeric limits and traits for takum types to integrate with
 * standard library algorithms and utilities. The traits reflect the
 * logarithmic nature and limited precision of the takum format.
 *
 * @tparam N The bit width of the takum format
 * @note Some values are approximations based on the bit width and format
 * @note is_iec559 is false as takum is not IEEE 754 compliant
 */
template <size_t N>
struct numeric_limits<takum::takum<N>> {
    static constexpr bool is_specialized = true;
    static constexpr bool is_signed = true;
    static constexpr bool is_integer = false;
    static constexpr bool is_exact = false;
    static constexpr bool has_infinity = false;
    static constexpr bool has_quiet_NaN = true;
    static constexpr bool has_signaling_NaN = false;
    static constexpr float_denorm_style has_denorm = denorm_absent;
    static constexpr bool has_denorm_loss = false;
    static constexpr bool is_iec559 = false; // Deprecated traits: not IEC 559 compliant
    static constexpr bool is_modulo = false;
    static constexpr bool traps = false;
    static constexpr bool tinyness_before = false;
    static constexpr float_round_style round_style = round_toward_zero;
    static constexpr int digits = N; // Approximate, based on bit width
    static constexpr size_t p_min = std::max<size_t>(1, N - 12);
    static constexpr int digits10 = static_cast<int>(p_min * 0.3010);
    static constexpr int max_digits10 = digits10 + 1;
    static constexpr bool is_bounded = true;

    static constexpr double epsilon() noexcept {
        return 2.0 * std::pow(2.0, -static_cast<int>(p_min)); // 2 * ulp(1.0) ≈ machine epsilon
    }
    static constexpr double round_error() noexcept { return 0.5 * epsilon(); }
    static constexpr double min() noexcept { return std::exp(-255.0 * 0.5); } // Approximate min representable
    static constexpr double max() noexcept { return std::exp(255.0 * 0.5); } // Approximate max representable
    static constexpr double lowest() noexcept { return -max(); }
    static constexpr double infinity() noexcept { return std::numeric_limits<double>::infinity(); }
    static constexpr double quiet_NaN() noexcept { return std::numeric_limits<double>::quiet_NaN(); }
    static constexpr double signaling_NaN() noexcept { return quiet_NaN(); }
    static constexpr double denorm_min() noexcept { return min(); } // No subnormals
    static constexpr bool radix = 2;
    static constexpr int max_exponent = 128; // Approximate
    static constexpr int max_exponent10 = 38;
    static constexpr int min_exponent = -127;
    static constexpr int min_exponent10 = -37;
};

} // namespace std<|MERGE_RESOLUTION|>--- conflicted
+++ resolved
@@ -632,7 +632,6 @@
     }
 
     /**
-<<<<<<< HEAD
      * @brief Construct takum storage directly from sign and logarithmic value ℓ.
      *
      * This avoids converting via host double when the logarithmic value is
@@ -772,8 +771,7 @@
         }
     }
 
-    // Helper: existing encode that returns packed bits in uint64_t for N<=64
-=======
+    /**
      * @brief Helper to encode double to uint64_t for single-word takum formats.
      *
      * Optimized encoding path for N<=64 bit formats. Implements the full
@@ -784,7 +782,6 @@
      * @note Only used for N<=64; larger formats use the multi-word encode path
      * @note Implements equations (14)-(24) from the reference specification
      */
->>>>>>> beb563ad
     static uint64_t encode_from_double_u64(double x) noexcept {
         if constexpr (N <= 64) {
             if (x == 0.0) return 0ULL; // Zero representation per eq. (24)
